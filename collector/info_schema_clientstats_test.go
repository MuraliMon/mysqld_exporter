--- conflicted
+++ resolved
@@ -1,16 +1,3 @@
-// Copyright 2018 The Prometheus Authors
-// Licensed under the Apache License, Version 2.0 (the "License");
-// you may not use this file except in compliance with the License.
-// You may obtain a copy of the License at
-//
-// http://www.apache.org/licenses/LICENSE-2.0
-//
-// Unless required by applicable law or agreed to in writing, software
-// distributed under the License is distributed on an "AS IS" BASIS,
-// WITHOUT WARRANTIES OR CONDITIONS OF ANY KIND, either express or implied.
-// See the License for the specific language governing permissions and
-// limitations under the License.
-
 package collector
 
 import (
@@ -22,6 +9,7 @@
 	"github.com/prometheus/client_golang/prometheus"
 	dto "github.com/prometheus/client_model/go"
 	"github.com/smartystreets/goconvey/convey"
+	"gopkg.in/DATA-DOG/go-sqlmock.v1"
 )
 
 func TestScrapeClientStat(t *testing.T) {
@@ -41,11 +29,7 @@
 
 	ch := make(chan prometheus.Metric)
 	go func() {
-<<<<<<< HEAD
-		if err = (ScrapeClientStat{}).Scrape(context.Background(), db, ch); err != nil {
-=======
 		if err = (ScrapeClientStat{}).Scrape(context.Background(), db, ch, log.NewNopLogger()); err != nil {
->>>>>>> 492c004f
 			t.Errorf("error calling function on test: %s", err)
 		}
 		close(ch)
