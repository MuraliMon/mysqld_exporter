// Copyright 2018 The Prometheus Authors
// Licensed under the Apache License, Version 2.0 (the "License");
// you may not use this file except in compliance with the License.
// You may obtain a copy of the License at
//
// http://www.apache.org/licenses/LICENSE-2.0
//
// Unless required by applicable law or agreed to in writing, software
// distributed under the License is distributed on an "AS IS" BASIS,
// WITHOUT WARRANTIES OR CONDITIONS OF ANY KIND, either express or implied.
// See the License for the specific language governing permissions and
// limitations under the License.

// Scrape `SHOW GLOBAL VARIABLES`.

package collector

import (
	"context"
	"database/sql"
	"regexp"
	"strconv"
	"strings"

	"github.com/go-kit/log"
	"github.com/prometheus/client_golang/prometheus"
)

const (
	// Metric subsystem
	globalVariables = "global_variables"
	// Metric SQL Queries.
	globalVariablesQuery = `SHOW GLOBAL VARIABLES`
)

<<<<<<< HEAD
// Map known global variables to help strings. Unknown will be mapped to generic gauges.
var globalVariablesHelp = map[string]string{
	// https://github.com/facebook/mysql-5.6/wiki/New-MySQL-RocksDB-Server-Variables
	"rocksdb_access_hint_on_compaction_start":         "File access pattern once a compaction is started, applied to all input files of a compaction.",
	"rocksdb_advise_random_on_open":                   "Hint of random access to the filesystem when a data file is opened.",
	"rocksdb_allow_concurrent_memtable_write":         "Allow multi-writers to update memtables in parallel.",
	"rocksdb_allow_mmap_reads":                        "Allow the OS to mmap a data file for reads.",
	"rocksdb_allow_mmap_writes":                       "Allow the OS to mmap a data file for writes.",
	"rocksdb_block_cache_size":                        "Size of the LRU block cache in RocksDB. This memory is reserved for the block cache, which is in addition to any filesystem caching that may occur.",
	"rocksdb_block_restart_interval":                  "Number of keys for each set of delta encoded data.",
	"rocksdb_block_size_deviation":                    "If the percentage of free space in the current data block (size specified in rocksdb-block-size) is less than this amount, close the block (and write record to new block).",
	"rocksdb_block_size":                              "Size of the data block for reading sst files.",
	"rocksdb_bulk_load_size":                          "Sets the number of keys to accumulate before committing them to the storage engine during bulk loading.",
	"rocksdb_bulk_load":                               "When set, MyRocks will ignore checking keys for uniqueness or acquiring locks during transactions. This option should only be used when the application is certain there are no row conflicts, such as when setting up a new MyRocks instance from an existing MySQL dump.",
	"rocksdb_bytes_per_sync":                          "Enables the OS to sync out file writes as data files are created.",
	"rocksdb_cache_index_and_filter_blocks":           "Requests RocksDB to use the block cache for caching the index and bloomfilter data blocks from each data file. If this is not set, RocksDB will allocate additional memory to maintain these data blocks.",
	"rocksdb_checksums_pct":                           "Sets the percentage of rows to calculate and set MyRocks checksums.",
	"rocksdb_collect_sst_properties":                  "Enables collecting statistics of each data file for improving optimizer behavior.",
	"rocksdb_commit_in_the_middle":                    "Commit rows implicitly every rocksdb-bulk-load-size, during bulk load/insert/update/deletes.",
	"rocksdb_compaction_readahead_size":               "When non-zero, bigger reads are performed during compaction. Useful if running RocksDB on spinning disks, compaction will do sequential instead of random reads.",
	"rocksdb_compaction_sequential_deletes_count_sd":  "If enabled, factor in single deletes as part of rocksdb-compaction-sequential-deletes.",
	"rocksdb_compaction_sequential_deletes_file_size": "Threshold to trigger compaction if the number of sequential keys that are all delete markers exceed this value. While this compaction helps reduce request latency by removing delete markers, it can increase write rates of RocksDB.",
	"rocksdb_compaction_sequential_deletes_window":    "Threshold to trigger compaction if, within a sliding window of keys, there exists this parameter's number of delete marker.",
	"rocksdb_compaction_sequential_deletes":           "Enables triggering of compaction when the number of delete markers in a data file exceeds a certain threshold. Depending on workload patterns, RocksDB can potentially maintain large numbers of delete markers and increase latency of all queries.",
	"rocksdb_create_if_missing":                       "Allows creating the RocksDB database if it does not exist.",
	"rocksdb_create_missing_column_families":          "Allows creating new column families if they did not exist.",
	"rocksdb_db_write_buffer_size":                    "Size of the memtable used to store writes within RocksDB. This is the size per column family. Once this size is reached, a flush of the memtable to persistent media occurs.",
	"rocksdb_deadlock_detect":                         "Enables deadlock detection in RocksDB.",
	"rocksdb_debug_optimizer_no_zero_cardinality":     "Test only to prevent MyRocks from calculating cardinality.",
	"rocksdb_delayed_write_rate":                      "When RocksDB hits the soft limits/thresholds for writes, such as soft_pending_compaction_bytes_limit being hit, or level0_slowdown_writes_trigger being hit, RocksDB will slow the write rate down to the value of this parameter as bytes/second.",
	"rocksdb_delete_obsolete_files_period_micros":     "The periodicity of when obsolete files get deleted, but does not affect files removed through compaction.",
	"rocksdb_enable_bulk_load_api":                    "Enables using the SSTFileWriter feature in RocksDB, which bypasses the memtable, but this requires keys to be inserted into the table in either ascending or descending order. If disabled, bulk loading uses the normal write path via the memtable and does not keys to be inserted in any order.",
	"rocksdb_enable_thread_tracking":                  "Set to allow RocksDB to track the status of threads accessing the database.",
	"rocksdb_enable_write_thread_adaptive_yield":      "Set to allow RocksDB write batch group leader to wait up to the max time allowed before blocking on a mutex, allowing an increase in throughput for concurrent workloads.",
	"rocksdb_error_if_exists":                         "If set, reports an error if an existing database already exists.",
	"rocksdb_flush_log_at_trx_commit":                 "Sync'ing on transaction commit similar to innodb-flush-log-at-trx-commit: 0 - never sync, 1 - always sync, 2 - sync based on a timer controlled via rocksdb-background-sync",
	"rocksdb_flush_memtable_on_analyze":               "When analyze table is run, determines of the memtable should be flushed so that data in the memtable is also used for calculating stats.",
	"rocksdb_force_compute_memtable_stats":            "When enabled, also include data in the memtables for index statistics calculations used by the query optimizer. Greater accuracy, but requires more cpu.",
	"rocksdb_force_flush_memtable_now":                "Triggers MyRocks to flush the memtables out to the data files.",
	"rocksdb_force_index_records_in_range":            "When force index is used, a non-zero value here will be used as the number of rows to be returned to the query optimizer when trying to determine the estimated number of rows.",
	"rocksdb_hash_index_allow_collision":              "Enables RocksDB to allow hashes to collide (uses less memory). Otherwise, the full prefix is stored to prevent hash collisions.",
	"rocksdb_keep_log_file_num":                       "Sets the maximum number of info LOG files to keep around.",
	"rocksdb_lock_scanned_rows":                       "If enabled, rows that are scanned during UPDATE remain locked even if they have not been updated.",
	"rocksdb_lock_wait_timeout":                       "Sets the number of seconds MyRocks will wait to acquire a row lock before aborting the request.",
	"rocksdb_log_file_time_to_roll":                   "Sets the number of seconds a info LOG file captures before rolling to a new LOG file.",
	"rocksdb_manifest_preallocation_size":             "Sets the number of bytes to preallocate for the MANIFEST file in RocksDB and reduce possible random I/O on XFS. MANIFEST files are used to store information about column families, levels, active files, etc.",
	"rocksdb_max_open_files":                          "Sets a limit on the maximum number of file handles opened by RocksDB.",
	"rocksdb_max_row_locks":                           "Sets a limit on the maximum number of row locks held by a transaction before failing it.",
	"rocksdb_max_subcompactions":                      "For each compaction job, the maximum threads that will work on it simultaneously (i.e. subcompactions). A value of 1 means no subcompactions.",
	"rocksdb_max_total_wal_size":                      "Sets a limit on the maximum size of WAL files kept around. Once this limit is hit, RocksDB will force the flushing of memtables to reduce the size of WAL files.",
	"rocksdb_merge_buf_size":                          "Size (in bytes) of the merge buffers used to accumulate data during secondary key creation. During secondary key creation the data, we avoid updating the new indexes through the memtable and L0 by writing new entries directly to the lowest level in the database. This requires the values to be sorted so we use a merge/sort algorithm. This setting controls how large the merge buffers are. The default is 64Mb.",
	"rocksdb_merge_combine_read_size":                 "Size (in bytes) of the merge combine buffer used in the merge/sort algorithm as described in rocksdb-merge-buf-size.",
	"rocksdb_new_table_reader_for_compaction_inputs":  "Indicates whether RocksDB should create a new file descriptor and table reader for each compaction input. Doing so may use more memory but may allow pre-fetch options to be specified for compaction input files without impacting table readers used for user queries.",
	"rocksdb_no_block_cache":                          "Disables using the block cache for a column family.",
	"rocksdb_paranoid_checks":                         "Forces RocksDB to re-read a data file that was just created to verify correctness.",
	"rocksdb_pause_background_work":                   "Test only to start and stop all background compactions within RocksDB.",
	"rocksdb_perf_context_level":                      "Sets the level of information to capture via the perf context plugins.",
	"rocksdb_persistent_cache_size_mb":                "The size (in Mb) to allocate to the RocksDB persistent cache if desired.",
	"rocksdb_pin_l0_filter_and_index_blocks_in_cache": "If rocksdb-cache-index-and-filter-blocks is true then this controls whether RocksDB 'pins' the filter and index blocks in the cache.",
	"rocksdb_print_snapshot_conflict_queries":         "If this is true, MyRocks will log queries that generate snapshot conflicts into the .err log.",
	"rocksdb_rate_limiter_bytes_per_sec":              "Controls the rate at which RocksDB is allowed to write to media via memtable flushes and compaction.",
	"rocksdb_records_in_range":                        "Test only to override the value returned by records-in-range.",
	"rocksdb_seconds_between_stat_computes":           "Sets the number of seconds between recomputation of table statistics for the optimizer.",
	"rocksdb_signal_drop_index_thread":                "Test only to signal the MyRocks drop index thread.",
	"rocksdb_skip_bloom_filter_on_read":               "Indicates whether the bloom filters should be skipped on reads.",
	"rocksdb_skip_fill_cache":                         "Requests MyRocks to skip caching data on read requests.",
	"rocksdb_stats_dump_period_sec":                   "Sets the number of seconds to perform a RocksDB stats dump to the info LOG files.",
	"rocksdb_store_row_debug_checksums":               "Include checksums when writing index/table records.",
	"rocksdb_strict_collation_check":                  "Enables MyRocks to check and verify table indexes have the proper collation settings.",
	"rocksdb_table_cache_numshardbits":                "Sets the number of table caches within RocksDB.",
	"rocksdb_use_adaptive_mutex":                      "Enables adaptive mutexes in RocksDB which spins in user space before resorting to the kernel.",
	"rocksdb_use_direct_reads":                        "Enable direct IO when opening a file for read/write. This means that data will not be cached or buffered.",
	"rocksdb_use_fsync":                               "Requires RocksDB to use fsync instead of fdatasync when requesting a sync of a data file.",
	"rocksdb_validate_tables":                         "Requires MyRocks to verify all of MySQL's .frm files match tables stored in RocksDB.",
	"rocksdb_verify_row_debug_checksums":              "Verify checksums when reading index/table records.",
	"rocksdb_wal_bytes_per_sync":                      "Controls the rate at which RocksDB writes out WAL file data.",
	"rocksdb_wal_recovery_mode":                       "Sets RocksDB's level of tolerance when recovering the WAL files after a system crash.",
	"rocksdb_wal_size_limit_mb":                       "Maximum size the RocksDB WAL is allow to grow to. When this size is exceeded rocksdb attempts to flush sufficient memtables to allow for the deletion of the oldest log.",
	"rocksdb_wal_ttl_seconds":                         "No WAL file older than this value should exist.",
	"rocksdb_whole_key_filtering":                     "Enables the bloomfilter to use the whole key for filtering instead of just the prefix. In order for this to be efficient, lookups should use the whole key for matching.",
	"rocksdb_write_disable_wal":                       "Disables logging data to the WAL files. Useful for bulk loading.",
	"rocksdb_write_ignore_missing_column_families":    "If 1, then writes to column families that do not exist is ignored by RocksDB.",
}
=======
var (
	// Map known global variables to help strings. Unknown will be mapped to generic gauges.
	globalVariablesHelp = map[string]string{
		// https://github.com/facebook/mysql-5.6/wiki/New-MySQL-RocksDB-Server-Variables
		"rocksdb_access_hint_on_compaction_start":         "File access pattern once a compaction is started, applied to all input files of a compaction.",
		"rocksdb_advise_random_on_open":                   "Hint of random access to the filesystem when a data file is opened.",
		"rocksdb_allow_concurrent_memtable_write":         "Allow multi-writers to update memtables in parallel.",
		"rocksdb_allow_mmap_reads":                        "Allow the OS to mmap a data file for reads.",
		"rocksdb_allow_mmap_writes":                       "Allow the OS to mmap a data file for writes.",
		"rocksdb_block_cache_size":                        "Size of the LRU block cache in RocksDB. This memory is reserved for the block cache, which is in addition to any filesystem caching that may occur.",
		"rocksdb_block_restart_interval":                  "Number of keys for each set of delta encoded data.",
		"rocksdb_block_size_deviation":                    "If the percentage of free space in the current data block (size specified in rocksdb-block-size) is less than this amount, close the block (and write record to new block).",
		"rocksdb_block_size":                              "Size of the data block for reading sst files.",
		"rocksdb_bulk_load_size":                          "Sets the number of keys to accumulate before committing them to the storage engine during bulk loading.",
		"rocksdb_bulk_load":                               "When set, MyRocks will ignore checking keys for uniqueness or acquiring locks during transactions. This option should only be used when the application is certain there are no row conflicts, such as when setting up a new MyRocks instance from an existing MySQL dump.",
		"rocksdb_bytes_per_sync":                          "Enables the OS to sync out file writes as data files are created.",
		"rocksdb_cache_index_and_filter_blocks":           "Requests RocksDB to use the block cache for caching the index and bloomfilter data blocks from each data file. If this is not set, RocksDB will allocate additional memory to maintain these data blocks.",
		"rocksdb_checksums_pct":                           "Sets the percentage of rows to calculate and set MyRocks checksums.",
		"rocksdb_collect_sst_properties":                  "Enables collecting statistics of each data file for improving optimizer behavior.",
		"rocksdb_commit_in_the_middle":                    "Commit rows implicitly every rocksdb-bulk-load-size, during bulk load/insert/update/deletes.",
		"rocksdb_compaction_readahead_size":               "When non-zero, bigger reads are performed during compaction. Useful if running RocksDB on spinning disks, compaction will do sequential instead of random reads.",
		"rocksdb_compaction_sequential_deletes_count_sd":  "If enabled, factor in single deletes as part of rocksdb-compaction-sequential-deletes.",
		"rocksdb_compaction_sequential_deletes_file_size": "Threshold to trigger compaction if the number of sequential keys that are all delete markers exceed this value. While this compaction helps reduce request latency by removing delete markers, it can increase write rates of RocksDB.",
		"rocksdb_compaction_sequential_deletes_window":    "Threshold to trigger compaction if, within a sliding window of keys, there exists this parameter's number of delete marker.",
		"rocksdb_compaction_sequential_deletes":           "Enables triggering of compaction when the number of delete markers in a data file exceeds a certain threshold. Depending on workload patterns, RocksDB can potentially maintain large numbers of delete markers and increase latency of all queries.",
		"rocksdb_create_if_missing":                       "Allows creating the RocksDB database if it does not exist.",
		"rocksdb_create_missing_column_families":          "Allows creating new column families if they did not exist.",
		"rocksdb_db_write_buffer_size":                    "Size of the memtable used to store writes within RocksDB. This is the size per column family. Once this size is reached, a flush of the memtable to persistent media occurs.",
		"rocksdb_deadlock_detect":                         "Enables deadlock detection in RocksDB.",
		"rocksdb_debug_optimizer_no_zero_cardinality":     "Test only to prevent MyRocks from calculating cardinality.",
		"rocksdb_delayed_write_rate":                      "When RocksDB hits the soft limits/thresholds for writes, such as soft_pending_compaction_bytes_limit being hit, or level0_slowdown_writes_trigger being hit, RocksDB will slow the write rate down to the value of this parameter as bytes/second.",
		"rocksdb_delete_obsolete_files_period_micros":     "The periodicity of when obsolete files get deleted, but does not affect files removed through compaction.",
		"rocksdb_enable_bulk_load_api":                    "Enables using the SSTFileWriter feature in RocksDB, which bypasses the memtable, but this requires keys to be inserted into the table in either ascending or descending order. If disabled, bulk loading uses the normal write path via the memtable and does not keys to be inserted in any order.",
		"rocksdb_enable_thread_tracking":                  "Set to allow RocksDB to track the status of threads accessing the database.",
		"rocksdb_enable_write_thread_adaptive_yield":      "Set to allow RocksDB write batch group leader to wait up to the max time allowed before blocking on a mutex, allowing an increase in throughput for concurrent workloads.",
		"rocksdb_error_if_exists":                         "If set, reports an error if an existing database already exists.",
		"rocksdb_flush_log_at_trx_commit":                 "Sync'ing on transaction commit similar to innodb-flush-log-at-trx-commit: 0 - never sync, 1 - always sync, 2 - sync based on a timer controlled via rocksdb-background-sync",
		"rocksdb_flush_memtable_on_analyze":               "When analyze table is run, determines of the memtable should be flushed so that data in the memtable is also used for calculating stats.",
		"rocksdb_force_compute_memtable_stats":            "When enabled, also include data in the memtables for index statistics calculations used by the query optimizer. Greater accuracy, but requires more cpu.",
		"rocksdb_force_flush_memtable_now":                "Triggers MyRocks to flush the memtables out to the data files.",
		"rocksdb_force_index_records_in_range":            "When force index is used, a non-zero value here will be used as the number of rows to be returned to the query optimizer when trying to determine the estimated number of rows.",
		"rocksdb_hash_index_allow_collision":              "Enables RocksDB to allow hashes to collide (uses less memory). Otherwise, the full prefix is stored to prevent hash collisions.",
		"rocksdb_keep_log_file_num":                       "Sets the maximum number of info LOG files to keep around.",
		"rocksdb_lock_scanned_rows":                       "If enabled, rows that are scanned during UPDATE remain locked even if they have not been updated.",
		"rocksdb_lock_wait_timeout":                       "Sets the number of seconds MyRocks will wait to acquire a row lock before aborting the request.",
		"rocksdb_log_file_time_to_roll":                   "Sets the number of seconds a info LOG file captures before rolling to a new LOG file.",
		"rocksdb_manifest_preallocation_size":             "Sets the number of bytes to preallocate for the MANIFEST file in RocksDB and reduce possible random I/O on XFS. MANIFEST files are used to store information about column families, levels, active files, etc.",
		"rocksdb_max_open_files":                          "Sets a limit on the maximum number of file handles opened by RocksDB.",
		"rocksdb_max_row_locks":                           "Sets a limit on the maximum number of row locks held by a transaction before failing it.",
		"rocksdb_max_subcompactions":                      "For each compaction job, the maximum threads that will work on it simultaneously (i.e. subcompactions). A value of 1 means no subcompactions.",
		"rocksdb_max_total_wal_size":                      "Sets a limit on the maximum size of WAL files kept around. Once this limit is hit, RocksDB will force the flushing of memtables to reduce the size of WAL files.",
		"rocksdb_merge_buf_size":                          "Size (in bytes) of the merge buffers used to accumulate data during secondary key creation. During secondary key creation the data, we avoid updating the new indexes through the memtable and L0 by writing new entries directly to the lowest level in the database. This requires the values to be sorted so we use a merge/sort algorithm. This setting controls how large the merge buffers are. The default is 64Mb.",
		"rocksdb_merge_combine_read_size":                 "Size (in bytes) of the merge combine buffer used in the merge/sort algorithm as described in rocksdb-merge-buf-size.",
		"rocksdb_new_table_reader_for_compaction_inputs":  "Indicates whether RocksDB should create a new file descriptor and table reader for each compaction input. Doing so may use more memory but may allow pre-fetch options to be specified for compaction input files without impacting table readers used for user queries.",
		"rocksdb_no_block_cache":                          "Disables using the block cache for a column family.",
		"rocksdb_paranoid_checks":                         "Forces RocksDB to re-read a data file that was just created to verify correctness.",
		"rocksdb_pause_background_work":                   "Test only to start and stop all background compactions within RocksDB.",
		"rocksdb_perf_context_level":                      "Sets the level of information to capture via the perf context plugins.",
		"rocksdb_persistent_cache_size_mb":                "The size (in Mb) to allocate to the RocksDB persistent cache if desired.",
		"rocksdb_pin_l0_filter_and_index_blocks_in_cache": "If rocksdb-cache-index-and-filter-blocks is true then this controls whether RocksDB 'pins' the filter and index blocks in the cache.",
		"rocksdb_print_snapshot_conflict_queries":         "If this is true, MyRocks will log queries that generate snapshot conflicts into the .err log.",
		"rocksdb_rate_limiter_bytes_per_sec":              "Controls the rate at which RocksDB is allowed to write to media via memtable flushes and compaction.",
		"rocksdb_records_in_range":                        "Test only to override the value returned by records-in-range.",
		"rocksdb_seconds_between_stat_computes":           "Sets the number of seconds between recomputation of table statistics for the optimizer.",
		"rocksdb_signal_drop_index_thread":                "Test only to signal the MyRocks drop index thread.",
		"rocksdb_skip_bloom_filter_on_read":               "Indicates whether the bloom filters should be skipped on reads.",
		"rocksdb_skip_fill_cache":                         "Requests MyRocks to skip caching data on read requests.",
		"rocksdb_stats_dump_period_sec":                   "Sets the number of seconds to perform a RocksDB stats dump to the info LOG files.",
		"rocksdb_store_row_debug_checksums":               "Include checksums when writing index/table records.",
		"rocksdb_strict_collation_check":                  "Enables MyRocks to check and verify table indexes have the proper collation settings.",
		"rocksdb_table_cache_numshardbits":                "Sets the number of table caches within RocksDB.",
		"rocksdb_use_adaptive_mutex":                      "Enables adaptive mutexes in RocksDB which spins in user space before resorting to the kernel.",
		"rocksdb_use_direct_reads":                        "Enable direct IO when opening a file for read/write. This means that data will not be cached or buffered.",
		"rocksdb_use_fsync":                               "Requires RocksDB to use fsync instead of fdatasync when requesting a sync of a data file.",
		"rocksdb_validate_tables":                         "Requires MyRocks to verify all of MySQL's .frm files match tables stored in RocksDB.",
		"rocksdb_verify_row_debug_checksums":              "Verify checksums when reading index/table records.",
		"rocksdb_wal_bytes_per_sync":                      "Controls the rate at which RocksDB writes out WAL file data.",
		"rocksdb_wal_recovery_mode":                       "Sets RocksDB's level of tolerance when recovering the WAL files after a system crash.",
		"rocksdb_wal_size_limit_mb":                       "Maximum size the RocksDB WAL is allow to grow to. When this size is exceeded rocksdb attempts to flush sufficient memtables to allow for the deletion of the oldest log.",
		"rocksdb_wal_ttl_seconds":                         "No WAL file older than this value should exist.",
		"rocksdb_whole_key_filtering":                     "Enables the bloomfilter to use the whole key for filtering instead of just the prefix. In order for this to be efficient, lookups should use the whole key for matching.",
		"rocksdb_write_disable_wal":                       "Disables logging data to the WAL files. Useful for bulk loading.",
		"rocksdb_write_ignore_missing_column_families":    "If 1, then writes to column families that do not exist is ignored by RocksDB.",
	}
)
>>>>>>> 492c004f

// ScrapeGlobalVariables collects from `SHOW GLOBAL VARIABLES`.
type ScrapeGlobalVariables struct{}

<<<<<<< HEAD
// Name of the Scraper.
=======
// Name of the Scraper. Should be unique.
>>>>>>> 492c004f
func (ScrapeGlobalVariables) Name() string {
	return globalVariables
}

<<<<<<< HEAD
// Help returns additional information about Scraper.
=======
// Help describes the role of the Scraper.
>>>>>>> 492c004f
func (ScrapeGlobalVariables) Help() string {
	return "Collect from SHOW GLOBAL VARIABLES"
}

// Version of MySQL from which scraper is available.
func (ScrapeGlobalVariables) Version() float64 {
	return 5.1
}

<<<<<<< HEAD
// Scrape collects data.
func (ScrapeGlobalVariables) Scrape(ctx context.Context, db *sql.DB, ch chan<- prometheus.Metric) error {
=======
// Scrape collects data from database connection and sends it over channel as prometheus metric.
func (ScrapeGlobalVariables) Scrape(ctx context.Context, db *sql.DB, ch chan<- prometheus.Metric, logger log.Logger) error {
>>>>>>> 492c004f
	globalVariablesRows, err := db.QueryContext(ctx, globalVariablesQuery)
	if err != nil {
		return err
	}
	defer globalVariablesRows.Close()

	var key string
	var val sql.RawBytes
	textItems := map[string]string{
		"innodb_version":         "",
		"version":                "",
		"version_comment":        "",
		"wsrep_cluster_name":     "",
		"wsrep_provider_options": "",
	}

	for globalVariablesRows.Next() {
		if err = globalVariablesRows.Scan(&key, &val); err != nil {
			return err
		}

		key = validPrometheusName(key)
		if floatVal, ok := parseStatus(val); ok {
			help := globalVariablesHelp[key]
			if help == "" {
				help = "Generic gauge metric from SHOW GLOBAL VARIABLES."
			}
			ch <- prometheus.MustNewConstMetric(
				newDesc(globalVariables, key, help),
				prometheus.GaugeValue,
				floatVal,
			)
			continue
		}

		if _, ok := textItems[key]; ok {
			textItems[key] = string(val)
		}
	}

	// mysql_version_info metric.
	ch <- prometheus.MustNewConstMetric(
		prometheus.NewDesc(prometheus.BuildFQName(namespace, "version", "info"), "MySQL version and distribution.",
			[]string{"innodb_version", "version", "version_comment"}, nil),
		prometheus.GaugeValue, 1, textItems["innodb_version"], textItems["version"], textItems["version_comment"],
	)

	// mysql_galera_variables_info metric.
	if textItems["wsrep_cluster_name"] != "" {
		ch <- prometheus.MustNewConstMetric(
			prometheus.NewDesc(prometheus.BuildFQName(namespace, "galera", "variables_info"), "PXC/Galera variables information.",
				[]string{"wsrep_cluster_name"}, nil),
			prometheus.GaugeValue, 1, textItems["wsrep_cluster_name"],
		)
	}

	// mysql_galera_gcache_size_bytes metric.
	if textItems["wsrep_provider_options"] != "" {
		ch <- prometheus.MustNewConstMetric(
			newDesc("galera", "gcache_size_bytes", "PXC/Galera gcache size."),
			prometheus.GaugeValue,
			parseWsrepProviderOptions(textItems["wsrep_provider_options"]),
		)
	}

	return nil
}

// parseWsrepProviderOptions parse wsrep_provider_options to get gcache.size in bytes.
func parseWsrepProviderOptions(opts string) float64 {
	var val float64
	r, _ := regexp.Compile(`gcache.size = (\d+)([MG]?);`)
	data := r.FindStringSubmatch(opts)
	if data == nil {
		return 0
	}

	val, _ = strconv.ParseFloat(data[1], 64)
	switch data[2] {
	case "M":
		val = val * 1024 * 1024
	case "G":
		val = val * 1024 * 1024 * 1024
	}

	return val
}

func validPrometheusName(s string) string {
	nameRe := regexp.MustCompile("([^a-zA-Z0-9_])")
	s = nameRe.ReplaceAllString(s, "_")
	s = strings.ToLower(s)
<<<<<<< HEAD
	s = strings.Replace(s, ".", "_", -1)
	return s
}
=======
	return s
}

// check interface
var _ Scraper = ScrapeGlobalVariables{}
>>>>>>> 492c004f
<|MERGE_RESOLUTION|>--- conflicted
+++ resolved
@@ -1,16 +1,3 @@
-// Copyright 2018 The Prometheus Authors
-// Licensed under the Apache License, Version 2.0 (the "License");
-// you may not use this file except in compliance with the License.
-// You may obtain a copy of the License at
-//
-// http://www.apache.org/licenses/LICENSE-2.0
-//
-// Unless required by applicable law or agreed to in writing, software
-// distributed under the License is distributed on an "AS IS" BASIS,
-// WITHOUT WARRANTIES OR CONDITIONS OF ANY KIND, either express or implied.
-// See the License for the specific language governing permissions and
-// limitations under the License.
-
 // Scrape `SHOW GLOBAL VARIABLES`.
 
 package collector
@@ -33,91 +20,6 @@
 	globalVariablesQuery = `SHOW GLOBAL VARIABLES`
 )
 
-<<<<<<< HEAD
-// Map known global variables to help strings. Unknown will be mapped to generic gauges.
-var globalVariablesHelp = map[string]string{
-	// https://github.com/facebook/mysql-5.6/wiki/New-MySQL-RocksDB-Server-Variables
-	"rocksdb_access_hint_on_compaction_start":         "File access pattern once a compaction is started, applied to all input files of a compaction.",
-	"rocksdb_advise_random_on_open":                   "Hint of random access to the filesystem when a data file is opened.",
-	"rocksdb_allow_concurrent_memtable_write":         "Allow multi-writers to update memtables in parallel.",
-	"rocksdb_allow_mmap_reads":                        "Allow the OS to mmap a data file for reads.",
-	"rocksdb_allow_mmap_writes":                       "Allow the OS to mmap a data file for writes.",
-	"rocksdb_block_cache_size":                        "Size of the LRU block cache in RocksDB. This memory is reserved for the block cache, which is in addition to any filesystem caching that may occur.",
-	"rocksdb_block_restart_interval":                  "Number of keys for each set of delta encoded data.",
-	"rocksdb_block_size_deviation":                    "If the percentage of free space in the current data block (size specified in rocksdb-block-size) is less than this amount, close the block (and write record to new block).",
-	"rocksdb_block_size":                              "Size of the data block for reading sst files.",
-	"rocksdb_bulk_load_size":                          "Sets the number of keys to accumulate before committing them to the storage engine during bulk loading.",
-	"rocksdb_bulk_load":                               "When set, MyRocks will ignore checking keys for uniqueness or acquiring locks during transactions. This option should only be used when the application is certain there are no row conflicts, such as when setting up a new MyRocks instance from an existing MySQL dump.",
-	"rocksdb_bytes_per_sync":                          "Enables the OS to sync out file writes as data files are created.",
-	"rocksdb_cache_index_and_filter_blocks":           "Requests RocksDB to use the block cache for caching the index and bloomfilter data blocks from each data file. If this is not set, RocksDB will allocate additional memory to maintain these data blocks.",
-	"rocksdb_checksums_pct":                           "Sets the percentage of rows to calculate and set MyRocks checksums.",
-	"rocksdb_collect_sst_properties":                  "Enables collecting statistics of each data file for improving optimizer behavior.",
-	"rocksdb_commit_in_the_middle":                    "Commit rows implicitly every rocksdb-bulk-load-size, during bulk load/insert/update/deletes.",
-	"rocksdb_compaction_readahead_size":               "When non-zero, bigger reads are performed during compaction. Useful if running RocksDB on spinning disks, compaction will do sequential instead of random reads.",
-	"rocksdb_compaction_sequential_deletes_count_sd":  "If enabled, factor in single deletes as part of rocksdb-compaction-sequential-deletes.",
-	"rocksdb_compaction_sequential_deletes_file_size": "Threshold to trigger compaction if the number of sequential keys that are all delete markers exceed this value. While this compaction helps reduce request latency by removing delete markers, it can increase write rates of RocksDB.",
-	"rocksdb_compaction_sequential_deletes_window":    "Threshold to trigger compaction if, within a sliding window of keys, there exists this parameter's number of delete marker.",
-	"rocksdb_compaction_sequential_deletes":           "Enables triggering of compaction when the number of delete markers in a data file exceeds a certain threshold. Depending on workload patterns, RocksDB can potentially maintain large numbers of delete markers and increase latency of all queries.",
-	"rocksdb_create_if_missing":                       "Allows creating the RocksDB database if it does not exist.",
-	"rocksdb_create_missing_column_families":          "Allows creating new column families if they did not exist.",
-	"rocksdb_db_write_buffer_size":                    "Size of the memtable used to store writes within RocksDB. This is the size per column family. Once this size is reached, a flush of the memtable to persistent media occurs.",
-	"rocksdb_deadlock_detect":                         "Enables deadlock detection in RocksDB.",
-	"rocksdb_debug_optimizer_no_zero_cardinality":     "Test only to prevent MyRocks from calculating cardinality.",
-	"rocksdb_delayed_write_rate":                      "When RocksDB hits the soft limits/thresholds for writes, such as soft_pending_compaction_bytes_limit being hit, or level0_slowdown_writes_trigger being hit, RocksDB will slow the write rate down to the value of this parameter as bytes/second.",
-	"rocksdb_delete_obsolete_files_period_micros":     "The periodicity of when obsolete files get deleted, but does not affect files removed through compaction.",
-	"rocksdb_enable_bulk_load_api":                    "Enables using the SSTFileWriter feature in RocksDB, which bypasses the memtable, but this requires keys to be inserted into the table in either ascending or descending order. If disabled, bulk loading uses the normal write path via the memtable and does not keys to be inserted in any order.",
-	"rocksdb_enable_thread_tracking":                  "Set to allow RocksDB to track the status of threads accessing the database.",
-	"rocksdb_enable_write_thread_adaptive_yield":      "Set to allow RocksDB write batch group leader to wait up to the max time allowed before blocking on a mutex, allowing an increase in throughput for concurrent workloads.",
-	"rocksdb_error_if_exists":                         "If set, reports an error if an existing database already exists.",
-	"rocksdb_flush_log_at_trx_commit":                 "Sync'ing on transaction commit similar to innodb-flush-log-at-trx-commit: 0 - never sync, 1 - always sync, 2 - sync based on a timer controlled via rocksdb-background-sync",
-	"rocksdb_flush_memtable_on_analyze":               "When analyze table is run, determines of the memtable should be flushed so that data in the memtable is also used for calculating stats.",
-	"rocksdb_force_compute_memtable_stats":            "When enabled, also include data in the memtables for index statistics calculations used by the query optimizer. Greater accuracy, but requires more cpu.",
-	"rocksdb_force_flush_memtable_now":                "Triggers MyRocks to flush the memtables out to the data files.",
-	"rocksdb_force_index_records_in_range":            "When force index is used, a non-zero value here will be used as the number of rows to be returned to the query optimizer when trying to determine the estimated number of rows.",
-	"rocksdb_hash_index_allow_collision":              "Enables RocksDB to allow hashes to collide (uses less memory). Otherwise, the full prefix is stored to prevent hash collisions.",
-	"rocksdb_keep_log_file_num":                       "Sets the maximum number of info LOG files to keep around.",
-	"rocksdb_lock_scanned_rows":                       "If enabled, rows that are scanned during UPDATE remain locked even if they have not been updated.",
-	"rocksdb_lock_wait_timeout":                       "Sets the number of seconds MyRocks will wait to acquire a row lock before aborting the request.",
-	"rocksdb_log_file_time_to_roll":                   "Sets the number of seconds a info LOG file captures before rolling to a new LOG file.",
-	"rocksdb_manifest_preallocation_size":             "Sets the number of bytes to preallocate for the MANIFEST file in RocksDB and reduce possible random I/O on XFS. MANIFEST files are used to store information about column families, levels, active files, etc.",
-	"rocksdb_max_open_files":                          "Sets a limit on the maximum number of file handles opened by RocksDB.",
-	"rocksdb_max_row_locks":                           "Sets a limit on the maximum number of row locks held by a transaction before failing it.",
-	"rocksdb_max_subcompactions":                      "For each compaction job, the maximum threads that will work on it simultaneously (i.e. subcompactions). A value of 1 means no subcompactions.",
-	"rocksdb_max_total_wal_size":                      "Sets a limit on the maximum size of WAL files kept around. Once this limit is hit, RocksDB will force the flushing of memtables to reduce the size of WAL files.",
-	"rocksdb_merge_buf_size":                          "Size (in bytes) of the merge buffers used to accumulate data during secondary key creation. During secondary key creation the data, we avoid updating the new indexes through the memtable and L0 by writing new entries directly to the lowest level in the database. This requires the values to be sorted so we use a merge/sort algorithm. This setting controls how large the merge buffers are. The default is 64Mb.",
-	"rocksdb_merge_combine_read_size":                 "Size (in bytes) of the merge combine buffer used in the merge/sort algorithm as described in rocksdb-merge-buf-size.",
-	"rocksdb_new_table_reader_for_compaction_inputs":  "Indicates whether RocksDB should create a new file descriptor and table reader for each compaction input. Doing so may use more memory but may allow pre-fetch options to be specified for compaction input files without impacting table readers used for user queries.",
-	"rocksdb_no_block_cache":                          "Disables using the block cache for a column family.",
-	"rocksdb_paranoid_checks":                         "Forces RocksDB to re-read a data file that was just created to verify correctness.",
-	"rocksdb_pause_background_work":                   "Test only to start and stop all background compactions within RocksDB.",
-	"rocksdb_perf_context_level":                      "Sets the level of information to capture via the perf context plugins.",
-	"rocksdb_persistent_cache_size_mb":                "The size (in Mb) to allocate to the RocksDB persistent cache if desired.",
-	"rocksdb_pin_l0_filter_and_index_blocks_in_cache": "If rocksdb-cache-index-and-filter-blocks is true then this controls whether RocksDB 'pins' the filter and index blocks in the cache.",
-	"rocksdb_print_snapshot_conflict_queries":         "If this is true, MyRocks will log queries that generate snapshot conflicts into the .err log.",
-	"rocksdb_rate_limiter_bytes_per_sec":              "Controls the rate at which RocksDB is allowed to write to media via memtable flushes and compaction.",
-	"rocksdb_records_in_range":                        "Test only to override the value returned by records-in-range.",
-	"rocksdb_seconds_between_stat_computes":           "Sets the number of seconds between recomputation of table statistics for the optimizer.",
-	"rocksdb_signal_drop_index_thread":                "Test only to signal the MyRocks drop index thread.",
-	"rocksdb_skip_bloom_filter_on_read":               "Indicates whether the bloom filters should be skipped on reads.",
-	"rocksdb_skip_fill_cache":                         "Requests MyRocks to skip caching data on read requests.",
-	"rocksdb_stats_dump_period_sec":                   "Sets the number of seconds to perform a RocksDB stats dump to the info LOG files.",
-	"rocksdb_store_row_debug_checksums":               "Include checksums when writing index/table records.",
-	"rocksdb_strict_collation_check":                  "Enables MyRocks to check and verify table indexes have the proper collation settings.",
-	"rocksdb_table_cache_numshardbits":                "Sets the number of table caches within RocksDB.",
-	"rocksdb_use_adaptive_mutex":                      "Enables adaptive mutexes in RocksDB which spins in user space before resorting to the kernel.",
-	"rocksdb_use_direct_reads":                        "Enable direct IO when opening a file for read/write. This means that data will not be cached or buffered.",
-	"rocksdb_use_fsync":                               "Requires RocksDB to use fsync instead of fdatasync when requesting a sync of a data file.",
-	"rocksdb_validate_tables":                         "Requires MyRocks to verify all of MySQL's .frm files match tables stored in RocksDB.",
-	"rocksdb_verify_row_debug_checksums":              "Verify checksums when reading index/table records.",
-	"rocksdb_wal_bytes_per_sync":                      "Controls the rate at which RocksDB writes out WAL file data.",
-	"rocksdb_wal_recovery_mode":                       "Sets RocksDB's level of tolerance when recovering the WAL files after a system crash.",
-	"rocksdb_wal_size_limit_mb":                       "Maximum size the RocksDB WAL is allow to grow to. When this size is exceeded rocksdb attempts to flush sufficient memtables to allow for the deletion of the oldest log.",
-	"rocksdb_wal_ttl_seconds":                         "No WAL file older than this value should exist.",
-	"rocksdb_whole_key_filtering":                     "Enables the bloomfilter to use the whole key for filtering instead of just the prefix. In order for this to be efficient, lookups should use the whole key for matching.",
-	"rocksdb_write_disable_wal":                       "Disables logging data to the WAL files. Useful for bulk loading.",
-	"rocksdb_write_ignore_missing_column_families":    "If 1, then writes to column families that do not exist is ignored by RocksDB.",
-}
-=======
 var (
 	// Map known global variables to help strings. Unknown will be mapped to generic gauges.
 	globalVariablesHelp = map[string]string{
@@ -203,25 +105,16 @@
 		"rocksdb_write_ignore_missing_column_families":    "If 1, then writes to column families that do not exist is ignored by RocksDB.",
 	}
 )
->>>>>>> 492c004f
 
 // ScrapeGlobalVariables collects from `SHOW GLOBAL VARIABLES`.
 type ScrapeGlobalVariables struct{}
 
-<<<<<<< HEAD
-// Name of the Scraper.
-=======
 // Name of the Scraper. Should be unique.
->>>>>>> 492c004f
 func (ScrapeGlobalVariables) Name() string {
 	return globalVariables
 }
 
-<<<<<<< HEAD
-// Help returns additional information about Scraper.
-=======
 // Help describes the role of the Scraper.
->>>>>>> 492c004f
 func (ScrapeGlobalVariables) Help() string {
 	return "Collect from SHOW GLOBAL VARIABLES"
 }
@@ -231,13 +124,8 @@
 	return 5.1
 }
 
-<<<<<<< HEAD
-// Scrape collects data.
-func (ScrapeGlobalVariables) Scrape(ctx context.Context, db *sql.DB, ch chan<- prometheus.Metric) error {
-=======
 // Scrape collects data from database connection and sends it over channel as prometheus metric.
 func (ScrapeGlobalVariables) Scrape(ctx context.Context, db *sql.DB, ch chan<- prometheus.Metric, logger log.Logger) error {
->>>>>>> 492c004f
 	globalVariablesRows, err := db.QueryContext(ctx, globalVariablesQuery)
 	if err != nil {
 		return err
@@ -330,14 +218,8 @@
 	nameRe := regexp.MustCompile("([^a-zA-Z0-9_])")
 	s = nameRe.ReplaceAllString(s, "_")
 	s = strings.ToLower(s)
-<<<<<<< HEAD
-	s = strings.Replace(s, ".", "_", -1)
 	return s
 }
-=======
-	return s
-}
 
 // check interface
-var _ Scraper = ScrapeGlobalVariables{}
->>>>>>> 492c004f
+var _ Scraper = ScrapeGlobalVariables{}