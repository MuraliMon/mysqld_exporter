--- conflicted
+++ resolved
@@ -1,16 +1,3 @@
-// Copyright 2018 The Prometheus Authors
-// Licensed under the Apache License, Version 2.0 (the "License");
-// you may not use this file except in compliance with the License.
-// You may obtain a copy of the License at
-//
-// http://www.apache.org/licenses/LICENSE-2.0
-//
-// Unless required by applicable law or agreed to in writing, software
-// distributed under the License is distributed on an "AS IS" BASIS,
-// WITHOUT WARRANTIES OR CONDITIONS OF ANY KIND, either express or implied.
-// See the License for the specific language governing permissions and
-// limitations under the License.
-
 // Scrape auto_increment column information.
 
 package collector
@@ -56,20 +43,12 @@
 // ScrapeAutoIncrementColumns collects auto_increment column information.
 type ScrapeAutoIncrementColumns struct{}
 
-<<<<<<< HEAD
-// Name of the Scraper.
-=======
 // Name of the Scraper. Should be unique.
->>>>>>> 492c004f
 func (ScrapeAutoIncrementColumns) Name() string {
 	return "auto_increment.columns"
 }
 
-<<<<<<< HEAD
-// Help returns additional information about Scraper.
-=======
 // Help describes the role of the Scraper.
->>>>>>> 492c004f
 func (ScrapeAutoIncrementColumns) Help() string {
 	return "Collect auto_increment columns and max values from information_schema"
 }
@@ -79,13 +58,8 @@
 	return 5.1
 }
 
-<<<<<<< HEAD
-// Scrape collects data.
-func (ScrapeAutoIncrementColumns) Scrape(ctx context.Context, db *sql.DB, ch chan<- prometheus.Metric) error {
-=======
 // Scrape collects data from database connection and sends it over channel as prometheus metric.
 func (ScrapeAutoIncrementColumns) Scrape(ctx context.Context, db *sql.DB, ch chan<- prometheus.Metric, logger log.Logger) error {
->>>>>>> 492c004f
 	autoIncrementRows, err := db.QueryContext(ctx, infoSchemaAutoIncrementQuery)
 	if err != nil {
 		return err
