// Copyright 2018 The Prometheus Authors
// Licensed under the Apache License, Version 2.0 (the "License");
// you may not use this file except in compliance with the License.
// You may obtain a copy of the License at
//
// http://www.apache.org/licenses/LICENSE-2.0
//
// Unless required by applicable law or agreed to in writing, software
// distributed under the License is distributed on an "AS IS" BASIS,
// WITHOUT WARRANTIES OR CONDITIONS OF ANY KIND, either express or implied.
// See the License for the specific language governing permissions and
// limitations under the License.

package collector

import (
	"context"
<<<<<<< HEAD
=======
	"fmt"
>>>>>>> 492c004f
	"testing"

	"github.com/DATA-DOG/go-sqlmock"
	"github.com/go-kit/log"
	"github.com/prometheus/client_golang/prometheus"
	dto "github.com/prometheus/client_model/go"
	"github.com/smartystreets/goconvey/convey"
<<<<<<< HEAD
	"gopkg.in/DATA-DOG/go-sqlmock.v1"
=======
>>>>>>> 492c004f
	"gopkg.in/alecthomas/kingpin.v2"
)

type ScrapeHeartbeatTestCase struct {
	Args    []string
	Columns []string
	Query   string
}

var ScrapeHeartbeatTestCases = []ScrapeHeartbeatTestCase{
	{
		[]string{
			"--collect.heartbeat.database", "heartbeat-test",
			"--collect.heartbeat.table", "heartbeat-test",
		},
		[]string{"UNIX_TIMESTAMP(ts)", "UNIX_TIMESTAMP(NOW(6))", "server_id"},
		"SELECT UNIX_TIMESTAMP(ts), UNIX_TIMESTAMP(NOW(6)), server_id from `heartbeat-test`.`heartbeat-test`",
	},
	{
		[]string{
			"--collect.heartbeat.database", "heartbeat-test",
			"--collect.heartbeat.table", "heartbeat-test",
			"--collect.heartbeat.utc",
		},
		[]string{"UNIX_TIMESTAMP(ts)", "UNIX_TIMESTAMP(UTC_TIMESTAMP(6))", "server_id"},
		"SELECT UNIX_TIMESTAMP(ts), UNIX_TIMESTAMP(UTC_TIMESTAMP(6)), server_id from `heartbeat-test`.`heartbeat-test`",
	},
}

func TestScrapeHeartbeat(t *testing.T) {
<<<<<<< HEAD
	_, err := kingpin.CommandLine.Parse([]string{
		"--collect.heartbeat.database", "heartbeat-test",
		"--collect.heartbeat.table", "heartbeat-test",
	})
	if err != nil {
		t.Fatal(err)
	}

	db, mock, err := sqlmock.New()
	if err != nil {
		t.Fatalf("error opening a stub database connection: %s", err)
	}
	defer db.Close()

	columns := []string{"UNIX_TIMESTAMP(ts)", "UNIX_TIMESTAMP(NOW(6))", "server_id"}
	rows := sqlmock.NewRows(columns).
		AddRow("1487597613.001320", "1487598113.448042", 1)
	mock.ExpectQuery(sanitizeQuery("SELECT UNIX_TIMESTAMP(ts), UNIX_TIMESTAMP(NOW(6)), server_id from `heartbeat-test`.`heartbeat-test`")).WillReturnRows(rows)

	ch := make(chan prometheus.Metric)
	go func() {
		if err = (ScrapeHeartbeat{}).Scrape(context.Background(), db, ch); err != nil {
			t.Errorf("error calling function on test: %s", err)
		}
		close(ch)
	}()

	counterExpected := []MetricResult{
		{labels: labelMap{"server_id": "1"}, value: 1487598113.448042, metricType: dto.MetricType_GAUGE},
		{labels: labelMap{"server_id": "1"}, value: 1487597613.00132, metricType: dto.MetricType_GAUGE},
	}
	convey.Convey("Metrics comparison", t, func() {
		for _, expect := range counterExpected {
			got := readMetric(<-ch)
			convey.So(got, convey.ShouldResemble, expect)
		}
	})

	// Ensure all SQL queries were executed
	if err := mock.ExpectationsWereMet(); err != nil {
		t.Errorf("there were unfulfilled expections: %s", err)
=======
	for _, tt := range ScrapeHeartbeatTestCases {
		t.Run(fmt.Sprint(tt.Args), func(t *testing.T) {
			_, err := kingpin.CommandLine.Parse(tt.Args)
			if err != nil {
				t.Fatal(err)
			}

			db, mock, err := sqlmock.New()
			if err != nil {
				t.Fatalf("error opening a stub database connection: %s", err)
			}
			defer db.Close()

			rows := sqlmock.NewRows(tt.Columns).
				AddRow("1487597613.001320", "1487598113.448042", 1)
			mock.ExpectQuery(sanitizeQuery(tt.Query)).WillReturnRows(rows)

			ch := make(chan prometheus.Metric)
			go func() {
				if err = (ScrapeHeartbeat{}).Scrape(context.Background(), db, ch, log.NewNopLogger()); err != nil {
					t.Errorf("error calling function on test: %s", err)
				}
				close(ch)
			}()

			counterExpected := []MetricResult{
				{labels: labelMap{"server_id": "1"}, value: 1487598113.448042, metricType: dto.MetricType_GAUGE},
				{labels: labelMap{"server_id": "1"}, value: 1487597613.00132, metricType: dto.MetricType_GAUGE},
			}
			convey.Convey("Metrics comparison", t, func() {
				for _, expect := range counterExpected {
					got := readMetric(<-ch)
					convey.So(got, convey.ShouldResemble, expect)
				}
			})

			// Ensure all SQL queries were executed
			if err := mock.ExpectationsWereMet(); err != nil {
				t.Errorf("there were unfulfilled exceptions: %s", err)
			}
		})
>>>>>>> 492c004f
	}
}<|MERGE_RESOLUTION|>--- conflicted
+++ resolved
@@ -1,24 +1,8 @@
-// Copyright 2018 The Prometheus Authors
-// Licensed under the Apache License, Version 2.0 (the "License");
-// you may not use this file except in compliance with the License.
-// You may obtain a copy of the License at
-//
-// http://www.apache.org/licenses/LICENSE-2.0
-//
-// Unless required by applicable law or agreed to in writing, software
-// distributed under the License is distributed on an "AS IS" BASIS,
-// WITHOUT WARRANTIES OR CONDITIONS OF ANY KIND, either express or implied.
-// See the License for the specific language governing permissions and
-// limitations under the License.
-
 package collector
 
 import (
 	"context"
-<<<<<<< HEAD
-=======
 	"fmt"
->>>>>>> 492c004f
 	"testing"
 
 	"github.com/DATA-DOG/go-sqlmock"
@@ -26,10 +10,8 @@
 	"github.com/prometheus/client_golang/prometheus"
 	dto "github.com/prometheus/client_model/go"
 	"github.com/smartystreets/goconvey/convey"
-<<<<<<< HEAD
+	"gopkg.in/alecthomas/kingpin.v2"
 	"gopkg.in/DATA-DOG/go-sqlmock.v1"
-=======
->>>>>>> 492c004f
 	"gopkg.in/alecthomas/kingpin.v2"
 )
 
@@ -60,49 +42,6 @@
 }
 
 func TestScrapeHeartbeat(t *testing.T) {
-<<<<<<< HEAD
-	_, err := kingpin.CommandLine.Parse([]string{
-		"--collect.heartbeat.database", "heartbeat-test",
-		"--collect.heartbeat.table", "heartbeat-test",
-	})
-	if err != nil {
-		t.Fatal(err)
-	}
-
-	db, mock, err := sqlmock.New()
-	if err != nil {
-		t.Fatalf("error opening a stub database connection: %s", err)
-	}
-	defer db.Close()
-
-	columns := []string{"UNIX_TIMESTAMP(ts)", "UNIX_TIMESTAMP(NOW(6))", "server_id"}
-	rows := sqlmock.NewRows(columns).
-		AddRow("1487597613.001320", "1487598113.448042", 1)
-	mock.ExpectQuery(sanitizeQuery("SELECT UNIX_TIMESTAMP(ts), UNIX_TIMESTAMP(NOW(6)), server_id from `heartbeat-test`.`heartbeat-test`")).WillReturnRows(rows)
-
-	ch := make(chan prometheus.Metric)
-	go func() {
-		if err = (ScrapeHeartbeat{}).Scrape(context.Background(), db, ch); err != nil {
-			t.Errorf("error calling function on test: %s", err)
-		}
-		close(ch)
-	}()
-
-	counterExpected := []MetricResult{
-		{labels: labelMap{"server_id": "1"}, value: 1487598113.448042, metricType: dto.MetricType_GAUGE},
-		{labels: labelMap{"server_id": "1"}, value: 1487597613.00132, metricType: dto.MetricType_GAUGE},
-	}
-	convey.Convey("Metrics comparison", t, func() {
-		for _, expect := range counterExpected {
-			got := readMetric(<-ch)
-			convey.So(got, convey.ShouldResemble, expect)
-		}
-	})
-
-	// Ensure all SQL queries were executed
-	if err := mock.ExpectationsWereMet(); err != nil {
-		t.Errorf("there were unfulfilled expections: %s", err)
-=======
 	for _, tt := range ScrapeHeartbeatTestCases {
 		t.Run(fmt.Sprint(tt.Args), func(t *testing.T) {
 			_, err := kingpin.CommandLine.Parse(tt.Args)
@@ -144,6 +83,5 @@
 				t.Errorf("there were unfulfilled exceptions: %s", err)
 			}
 		})
->>>>>>> 492c004f
 	}
 }