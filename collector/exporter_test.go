// Copyright 2018 The Prometheus Authors
// Licensed under the Apache License, Version 2.0 (the "License");
// you may not use this file except in compliance with the License.
// You may obtain a copy of the License at
//
// http://www.apache.org/licenses/LICENSE-2.0
//
// Unless required by applicable law or agreed to in writing, software
// distributed under the License is distributed on an "AS IS" BASIS,
// WITHOUT WARRANTIES OR CONDITIONS OF ANY KIND, either express or implied.
// See the License for the specific language governing permissions and
// limitations under the License.

package collector

import (
	"context"
	"database/sql"
<<<<<<< HEAD
=======
	"os"
>>>>>>> 492c004f
	"testing"

	"github.com/go-kit/log"
	"github.com/go-kit/log/level"
	"github.com/prometheus/client_golang/prometheus"
	"github.com/prometheus/common/model"
	"github.com/smartystreets/goconvey/convey"
	"gopkg.in/DATA-DOG/go-sqlmock.v1"
)

const dsn = "root@/mysql"

func TestExporter(t *testing.T) {
	if testing.Short() {
		t.Skip("-short is passed, skipping test")
	}

<<<<<<< HEAD
	db, err := sql.Open("mysql", dsn)
	if err != nil {
		t.Fatal(err)
	}
	defer db.Close()

	exporter := New(
		context.Background(),
		db,
		NewMetrics(""),
		[]Scraper{
			ScrapeGlobalStatus{},
		},
=======
	exporter := New(
		context.Background(),
		dsn,
		NewMetrics(),
		[]Scraper{
			ScrapeGlobalStatus{},
		},
		log.NewNopLogger(),
>>>>>>> 492c004f
	)

	convey.Convey("Metrics describing", t, func() {
		ch := make(chan *prometheus.Desc)
		go func() {
			exporter.Describe(ch)
			close(ch)
		}()

		for range ch {
		}
	})

	convey.Convey("Metrics collection", t, func() {
		ch := make(chan prometheus.Metric)
		go func() {
			exporter.Collect(ch)
			close(ch)
		}()

		for m := range ch {
			got := readMetric(m)
			if got.labels[model.MetricNameLabel] == "mysql_up" {
				convey.So(got.value, convey.ShouldEqual, 1)
			}
		}
	})
}

func TestGetMySQLVersion(t *testing.T) {
<<<<<<< HEAD
	db, mock, err := sqlmock.New()
	if err != nil {
		t.Fatalf("error opening a stub database connection: %s", err)
	}
	defer db.Close()

	ctx := context.Background()
	convey.Convey("MySQL version extract", t, func() {
		mock.ExpectQuery(versionQuery).WillReturnRows(sqlmock.NewRows([]string{""}).AddRow(""))
		convey.So(getMySQLVersion(ctx, db), convey.ShouldEqual, 999)
		mock.ExpectQuery(versionQuery).WillReturnRows(sqlmock.NewRows([]string{""}).AddRow("something"))
		convey.So(getMySQLVersion(ctx, db), convey.ShouldEqual, 999)
		mock.ExpectQuery(versionQuery).WillReturnRows(sqlmock.NewRows([]string{""}).AddRow("10.1.17-MariaDB"))
		convey.So(getMySQLVersion(ctx, db), convey.ShouldEqual, 10.1)
		mock.ExpectQuery(versionQuery).WillReturnRows(sqlmock.NewRows([]string{""}).AddRow("5.7.13-6-log"))
		convey.So(getMySQLVersion(ctx, db), convey.ShouldEqual, 5.7)
		mock.ExpectQuery(versionQuery).WillReturnRows(sqlmock.NewRows([]string{""}).AddRow("5.6.30-76.3-56-log"))
		convey.So(getMySQLVersion(ctx, db), convey.ShouldEqual, 5.6)
		mock.ExpectQuery(versionQuery).WillReturnRows(sqlmock.NewRows([]string{""}).AddRow("5.5.51-38.1"))
		convey.So(getMySQLVersion(ctx, db), convey.ShouldEqual, 5.5)
	})

	// Ensure all SQL queries were executed
	if err := mock.ExpectationsWereMet(); err != nil {
		t.Errorf("there were unfulfilled expections: %s", err)
	}
=======
	if testing.Short() {
		t.Skip("-short is passed, skipping test")
	}

	logger := log.NewLogfmtLogger(os.Stderr)
	logger = level.NewFilter(logger, level.AllowDebug())

	convey.Convey("Version parsing", t, func() {
		db, err := sql.Open("mysql", dsn)
		convey.So(err, convey.ShouldBeNil)
		defer db.Close()

		convey.So(getMySQLVersion(db, logger), convey.ShouldBeBetweenOrEqual, 5.6, 10.5)
	})
>>>>>>> 492c004f
}<|MERGE_RESOLUTION|>--- conflicted
+++ resolved
@@ -1,25 +1,9 @@
-// Copyright 2018 The Prometheus Authors
-// Licensed under the Apache License, Version 2.0 (the "License");
-// you may not use this file except in compliance with the License.
-// You may obtain a copy of the License at
-//
-// http://www.apache.org/licenses/LICENSE-2.0
-//
-// Unless required by applicable law or agreed to in writing, software
-// distributed under the License is distributed on an "AS IS" BASIS,
-// WITHOUT WARRANTIES OR CONDITIONS OF ANY KIND, either express or implied.
-// See the License for the specific language governing permissions and
-// limitations under the License.
-
 package collector
 
 import (
 	"context"
 	"database/sql"
-<<<<<<< HEAD
-=======
 	"os"
->>>>>>> 492c004f
 	"testing"
 
 	"github.com/go-kit/log"
@@ -37,7 +21,6 @@
 		t.Skip("-short is passed, skipping test")
 	}
 
-<<<<<<< HEAD
 	db, err := sql.Open("mysql", dsn)
 	if err != nil {
 		t.Fatal(err)
@@ -46,21 +29,12 @@
 
 	exporter := New(
 		context.Background(),
-		db,
-		NewMetrics(""),
-		[]Scraper{
-			ScrapeGlobalStatus{},
-		},
-=======
-	exporter := New(
-		context.Background(),
 		dsn,
 		NewMetrics(),
 		[]Scraper{
 			ScrapeGlobalStatus{},
 		},
 		log.NewNopLogger(),
->>>>>>> 492c004f
 	)
 
 	convey.Convey("Metrics describing", t, func() {
@@ -91,7 +65,6 @@
 }
 
 func TestGetMySQLVersion(t *testing.T) {
-<<<<<<< HEAD
 	db, mock, err := sqlmock.New()
 	if err != nil {
 		t.Fatalf("error opening a stub database connection: %s", err)
@@ -118,20 +91,4 @@
 	if err := mock.ExpectationsWereMet(); err != nil {
 		t.Errorf("there were unfulfilled expections: %s", err)
 	}
-=======
-	if testing.Short() {
-		t.Skip("-short is passed, skipping test")
-	}
-
-	logger := log.NewLogfmtLogger(os.Stderr)
-	logger = level.NewFilter(logger, level.AllowDebug())
-
-	convey.Convey("Version parsing", t, func() {
-		db, err := sql.Open("mysql", dsn)
-		convey.So(err, convey.ShouldBeNil)
-		defer db.Close()
-
-		convey.So(getMySQLVersion(db, logger), convey.ShouldBeBetweenOrEqual, 5.6, 10.5)
-	})
->>>>>>> 492c004f
 }