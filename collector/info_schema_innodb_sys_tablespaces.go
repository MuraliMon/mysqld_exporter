--- conflicted
+++ resolved
@@ -1,16 +1,3 @@
-// Copyright 2018 The Prometheus Authors
-// Licensed under the Apache License, Version 2.0 (the "License");
-// you may not use this file except in compliance with the License.
-// You may obtain a copy of the License at
-//
-// http://www.apache.org/licenses/LICENSE-2.0
-//
-// Unless required by applicable law or agreed to in writing, software
-// distributed under the License is distributed on an "AS IS" BASIS,
-// WITHOUT WARRANTIES OR CONDITIONS OF ANY KIND, either express or implied.
-// See the License for the specific language governing permissions and
-// limitations under the License.
-
 // Scrape `information_schema.innodb_sys_tablespaces`.
 
 package collector
@@ -19,20 +6,13 @@
 	"context"
 	"database/sql"
 	"errors"
-<<<<<<< HEAD
+	"fmt"
 	"sync"
-=======
-	"fmt"
->>>>>>> 492c004f
 
 	"github.com/go-kit/log"
 	"github.com/prometheus/client_golang/prometheus"
 )
 
-<<<<<<< HEAD
-const (
-	innodbTablespacesQueryv57 = `
-=======
 const innodbTablespacesTablenameQuery = `
 	SELECT
 	    table_name
@@ -41,7 +21,6 @@
 	    OR table_name = 'INNODB_TABLESPACES'
 	`
 const innodbTablespacesQuery = `
->>>>>>> 492c004f
 	SELECT
 	    SPACE,
 	    NAME,
@@ -54,24 +33,7 @@
 	    ifnull(SPACE_TYPE, 'NONE') as SPACE_TYPE,
 	    FILE_SIZE,
 	    ALLOCATED_SIZE
-<<<<<<< HEAD
-	  FROM information_schema.innodb_sys_tablespaces
-	`
-	innodbTablespacesQueryv80 = `
-	SELECT
-	    SPACE,
-	    NAME,
-	    'NONE' as FILE_FORMAT,
-	    ifnull(ROW_FORMAT, 'NONE') as ROW_FORMAT,
-	    ifnull(SPACE_TYPE, 'NONE') as SPACE_TYPE,
-	    FILE_SIZE,
-	    ALLOCATED_SIZE
-	  FROM information_schema.innodb_tablespaces
-	`
-)
-=======
 	  FROM information_schema.` + "`%s`"
->>>>>>> 492c004f
 
 // Metric descriptors.
 var (
@@ -98,20 +60,12 @@
 // ScrapeInfoSchemaInnodbTablespaces collects from `information_schema.innodb_sys_tablespaces`.
 type ScrapeInfoSchemaInnodbTablespaces struct{}
 
-<<<<<<< HEAD
-// Name of the Scraper.
-=======
 // Name of the Scraper. Should be unique.
->>>>>>> 492c004f
 func (ScrapeInfoSchemaInnodbTablespaces) Name() string {
 	return informationSchema + ".innodb_tablespaces"
 }
 
-<<<<<<< HEAD
-// Help returns additional information about Scraper.
-=======
 // Help describes the role of the Scraper.
->>>>>>> 492c004f
 func (ScrapeInfoSchemaInnodbTablespaces) Help() string {
 	return "Collect metrics from information_schema.innodb_sys_tablespaces"
 }
@@ -121,17 +75,12 @@
 	return 5.7
 }
 
-<<<<<<< HEAD
-// Scrape collects data.
-func (ScrapeInfoSchemaInnodbTablespaces) Scrape(ctx context.Context, db *sql.DB, ch chan<- prometheus.Metric) error {
+// Scrape collects data from database connection and sends it over channel as prometheus metric.
+func (ScrapeInfoSchemaInnodbTablespaces) Scrape(ctx context.Context, db *sql.DB, ch chan<- prometheus.Metric, logger log.Logger) error {
 	doOnce.Do(func() {
 		setInnodbTablespacesQuery(ctx, db)
 	})
 
-	tablespacesRows, err := db.QueryContext(ctx, innodbTablespacesQuery)
-=======
-// Scrape collects data from database connection and sends it over channel as prometheus metric.
-func (ScrapeInfoSchemaInnodbTablespaces) Scrape(ctx context.Context, db *sql.DB, ch chan<- prometheus.Metric, logger log.Logger) error {
 	var tablespacesTablename string
 	var query string
 	err := db.QueryRowContext(ctx, innodbTablespacesTablenameQuery).Scan(&tablespacesTablename)
@@ -147,7 +96,6 @@
 	}
 
 	tablespacesRows, err := db.QueryContext(ctx, query)
->>>>>>> 492c004f
 	if err != nil {
 		return err
 	}
@@ -193,7 +141,6 @@
 	return nil
 }
 
-<<<<<<< HEAD
 func setInnodbTablespacesQuery(ctx context.Context, db *sql.DB) {
 	if innodbTablespacesQuery != "" {
 		return // this is to make it able to be tested
@@ -214,7 +161,6 @@
 		}
 	}
 }
-=======
+
 // check interface
-var _ Scraper = ScrapeInfoSchemaInnodbTablespaces{}
->>>>>>> 492c004f
+var _ Scraper = ScrapeInfoSchemaInnodbTablespaces{}